--- conflicted
+++ resolved
@@ -451,24 +451,15 @@
 
 [[package]]
 name = "boto3"
-<<<<<<< HEAD
 version = "1.21.18"
-=======
-version = "1.21.27"
->>>>>>> b1ac4e31
 description = "The AWS SDK for Python"
 category = "main"
 optional = false
 python-versions = ">= 3.6"
 
 [package.dependencies]
-<<<<<<< HEAD
-botocore = ">=1.24.18,<1.25.0"
-jmespath = ">=0.7.1,<1.0.0"
-=======
 botocore = ">=1.24.27,<1.25.0"
 jmespath = ">=0.7.1,<2.0.0"
->>>>>>> b1ac4e31
 s3transfer = ">=0.5.0,<0.6.0"
 
 [package.extras]
@@ -476,11 +467,7 @@
 
 [[package]]
 name = "botocore"
-<<<<<<< HEAD
-version = "1.24.18"
-=======
 version = "1.24.27"
->>>>>>> b1ac4e31
 description = "Low-level, data-driven core of boto 3."
 category = "main"
 optional = false
@@ -3189,16 +3176,8 @@
     {file = "blinker-1.4.tar.gz", hash = "sha256:471aee25f3992bd325afa3772f1063dbdbbca947a041b8b89466dc00d606f8b6"},
 ]
 boto3 = [
-<<<<<<< HEAD
     {file = "boto3-1.21.18-py3-none-any.whl", hash = "sha256:d857feb6af9932e1ee3a748060a2cd9fd6043dbbccf66976eda54586597efdc0"},
     {file = "boto3-1.21.18.tar.gz", hash = "sha256:8d6f3c548f0ee03d742f404c96515e7579fc6968135aaa50dd855a046698ff79"},
-]
-botocore = [
-    {file = "botocore-1.24.18-py3-none-any.whl", hash = "sha256:7ea8ef1ff7c4882ab59b337662f90ddf5ea860e95e7e209dca593a34ea585b1b"},
-    {file = "botocore-1.24.18.tar.gz", hash = "sha256:d2da7ccbc5ddd61fe3cd45fcbd3de380d9e3a15bfa8fbfd2d9259a93dcc60c56"},
-=======
-    {file = "boto3-1.21.27-py3-none-any.whl", hash = "sha256:f165790439117e3fd40f8c06826845068852a70ca5ac62adb192405c97f117e1"},
-    {file = "boto3-1.21.27.tar.gz", hash = "sha256:ef41b9c7b6311d5152bdc78f7de56912c1ed265debf7da14133e1ad00246ad50"},
 ]
 botocore = [
     {file = "botocore-1.24.27-py3-none-any.whl", hash = "sha256:88e19efcaead99426434d9898d211093b8a8d0cc90af3b84a4ccb9f196894e87"},
@@ -3207,7 +3186,6 @@
 cached-property = [
     {file = "cached-property-1.5.2.tar.gz", hash = "sha256:9fa5755838eecbb2d234c3aa390bd80fbd3ac6b6869109bfc1b499f7bd89a130"},
     {file = "cached_property-1.5.2-py2.py3-none-any.whl", hash = "sha256:df4f613cf7ad9a588cc381aaf4a512d26265ecebd5eb9e1ba12f1319eb85a6a0"},
->>>>>>> b1ac4e31
 ]
 cachetools = [
     {file = "cachetools-5.0.0-py3-none-any.whl", hash = "sha256:8fecd4203a38af17928be7b90689d8083603073622229ca7077b72d8e5a976e4"},
