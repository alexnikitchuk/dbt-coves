# dbt-coves

[![Maintenance](https://img.shields.io/badge/Maintained%3F-yes-green.svg)](https://github.com/datacoves/dbt-coves/graphs/commit-activity)
[![PyPI version
fury.io](https://badge.fury.io/py/dbt-coves.svg)](https://pypi.python.org/pypi/dbt-coves/)
[![Code
Style](https://img.shields.io/badge/code%20style-black-000000.svg)](https://github.com/ambv/black)
[![Imports:
isort](https://img.shields.io/badge/%20imports-isort-%231674b1?style=flat&labelColor=ef8336)](https://pycqa.github.io/isort/)
[![Imports:
python](https://img.shields.io/badge/python-3.8%20%7C%203.9-blue)](https://img.shields.io/badge/python-3.8%20%7C%203.9-blue)
[![Build](https://github.com/datacoves/dbt-coves/actions/workflows/main_ci.yml/badge.svg)](https://github.com/datacoves/dbt-coves/actions/workflows/main_ci.yml/badge.svg)
<!-- [![codecov](https://codecov.io/gh/datacoves/dbt-coves/branch/main/graph/badge.svg?token=JB0E0LZDW1)](https://codecov.io/gh/datacoves/dbt-coves) -->
[![Maintainability](https://api.codeclimate.com/v1/badges/1e6a887de605ef8e0eca/maintainability)](https://codeclimate.com/github/datacoves/dbt-coves/maintainability)
[![Downloads](https://pepy.tech/badge/dbt-coves)](https://pepy.tech/project/dbt-coves)

## What is dbt-coves?

dbt-coves is a CLI tool that automates certain tasks for [dbt](https://www.getdbt.com) making life simpler for the dbt user.

dbt-coves generates dbt soruces and staging models and property(yml) files by analyzing information from the data warehouse and creating the necessary files (sql and yml).

Finally, dbt-coves includes functionality to bootstrap a dbt project and to extract and load configurations from Airbyte.

## Supported dbt versions

  |Version          |Status|
  |---------------- |------------------|
  |\< 1.0       |❌ Not supported|
  |>= 1.0            |✅ Tested|

## Supported adapters

  |Feature|                  Snowflake|   Redshift|
  |------------------------| -----------| ----------------|
  |dbt project setup|   ✅ Tested|   🕥 In progress|
  |source model (sql) generation|       ✅ Tested|   🕥 In progress|
  |model properties (yml) generation|       ✅ Tested|   🕥 In progress|

NOTE: Other database adapters may work, we have just not tested them. Feed free to try them and let us know if you test them we can update the table above.

### Here\'s the tool in action

[![image](https://cdn.loom.com/sessions/thumbnails/74062cf71cbe4898805ca508ea2d9455-1624905546029-with-play.gif)](https://www.loom.com/share/74062cf71cbe4898805ca508ea2d9455)

# Installation

``` console
pip install dbt-coves
```

We recommend using [python
virtualenvs](https://docs.python.org/3/tutorial/venv.html) and create
one separate environment per project.

# Command Reference

For a complete list of options, please run:

``` console
dbt-coves -h
dbt-coves <command> -h
```

## Environment setup

Setting up your environment can be done in two different ways:

Runs a set of scripts in your local environment to configure your project components: `ssh keys`, `git` and `dbt`
``` console
dbt-coves setup all
```

You can configure individual components:

Set up `git` repository of dbt-coves project
``` console
dbt-coves setup git
```

Setup `dbt` within the project (delegates to dbt init)
``` console
dbt-coves setup dbt
```

Set up SSH Keys for dbt project. Supports the argument `--open_ssl_public_key` which generates an extra Public Key in Open SSL format, useful for configuring certain providers (i.e. Snowflake authentication)
``` console
dbt-coves setup ssh
```

## Models generation

``` console
dbt-coves generate <resource>
```

Where *\<resource\>* could be *sources* or *properties*.

``` console
dbt-coves generate sources
```
This command will generate the dbt source configuration as well as the initial dbt staging model(s). It will look in the database defined in your `profiles.yml` file or you can pass the `--database` argument or set up default configuration options (see below)

``` console
dbt-coves generate sources --database raw
```

Supports Jinja templates to adjust how the resources are generated. See below for examples.

### Source Generation Arguments

dbt-coves can be used to create the initial staging models. It will do the following:
1. Create / Update the source yml file
2. Create the initial staging model(sql) file and offer to flatten VARIANT(JSON) fields
3. Create the staging model's property(yml) file.

`dbt-coves generate sources` supports the following args:

See full list in help
```console
dbt-coves generate sources -h
```

```console
--database
# Database to inspect
```

```console
--schema
# Schema to inspect
```

```console
--sources-destination
# Where sources yml files will be generated, default: 'models/staging/{{schema}}/sources.yml'
```

```console
--sources-destination
# Where sources yml files will be generated, default: 'models/staging/{{schema}}/{{schema}}.yml'
```

```console
--models-destination
# Where models sql files will be generated, default: 'models/staging/{{schema}}/{{relation}}.sql'
```

```console
--model-props-destination
# Where models yml files will be generated, default: 'models/staging/{{schema}}/{{relation}}.yml'
```

```console
--update-strategy
# Action to perform when a property file already exists: 'update', 'recreate', 'fail', 'ask' (per file)
```

### Properties Generation Arguments

You can use dbt-coves to generate and update the properties(yml) file for a given dbt model(sql) file.

`dbt-coves generate properties` supports the following args:

```console
--destination
# Where models yml files will be generated, default: '{{model_folder_path}}/{{model_file_name}}.yml'
```

```console
--update-strategy
# Action to perform when a property file already exists: 'update', 'recreate', 'fail', 'ask' (per file)
```

<<<<<<< HEAD
```shell
-s --select
# Filter model(s) to generate property file(s)
```

```shell
--exclude
# Filter model(s) to exclude from property file(s) generation
```

```shell
--selector
# Specify dbt selector for more complex model filtering
```
Note: `--select (or -s)`, `--exclude` and `--selector` work exactly as `dbt ls` selectors do. For usage details, visit [dbt list docs](https://docs.getdbt.com/reference/commands/list)

### Metadata
=======
```console
--model
# Model(s) path where 'dbt ls' will look for models for generation, i.e: 'models/staging' or 'models/staging/my_model.sql'
```

### Source Metadata
>>>>>>> 360486ad

dbt-coves supports the argument `--metadata` which allows users to specify a csv file containing field types and descriptions to be used when creating the staging models and property files.

``` console
dbt-coves generate sources --metadata metadata.csv
```

Metadata format:
You can download a [sample csv file](sample_metadata.csv) as reference

  |database|   schema|     relation|   column|     key|         type|       description|
  |----------| ----------| ----------| ----------| -----------| ----------| -------------|
  |raw|        raw|     _airbyte_raw_country_populations |     _airbyte_data|       Year|     integer|    Year of country population measurement|
  |raw|        raw|     _airbyte_raw_country_populations |     _airbyte_data|       |   variant|    Airbyte data columns (VARIANT) in Snowflake|
  |raw|        raw|     _airbyte_raw_country_populations |     _airbyte_ab_id|      |   varchar|    Airbyte unique identifier used during data load|


## Extract configuration from Airbyte

``` console
dbt-coves extract airbyte
```

Extracts the configuration from your Airbyte sources, connections and destinations (excluding credentials) and stores it in the specified folder. The main goal of this feature is to keep track of the configuration changes in your git repo, and rollback to a specific version when needed.

Full usage example:
```console
dbt-coves extract airbyte --host http://airbyte-server --port 8001 --path /config/workspace/load
```
## Load configuration to Airbyte

``` console
dbt-coves load airbyte
```

Loads the Airbyte configuration generated with `dbt-coves extract airbyte` on an Airbyte server. Secrets folder needs to be specified separately. You can use [git-secret](https://git-secret.io/) to encrypt secrets and make them part of your git repo.

### Loading secrets

Secret credentials can be approached in two different ways: locally or remotely (through a provider/manager).

In order to load encrypted fields locally:

```console
dbt-coves load airbyte --secrets-path /path/to/secret/directory

# This directory must have 'sources', 'destinations' and 'connections' folders nested inside, and inside them the respective JSON files with unencrypted fields.
# Naming convention: JSON unencrypted secret files must be named exactly as the extracted ones.
```

To load encrypted fields through a manager (in this case we are connecting to Datacoves' Service Credentials):

```console
--secrets-manager datacoves
```

```console
--secrets-url https://api.datacoves.localhost/service-credentials/airbyte
```

```console
--secrets-token <secret token>
```

Full usage example:
```console
dbt-coves load airbyte --host http://airbyte-server --port 8001 --path /config/workspace/load --secrets-path /config/workspace/secrets
```

# dbt-coves Settings

dbt-coves could optionally read settings from `.dbt_coves.yml` or
`.dbt_coves/config.yml`. A standard settings files could look like
this:

``` yaml
generate:
  sources:
    database: RAW # Database where to look for source tables
    schemas: # List of schema names where to look for source tables
      - RAW
    sources_destination: "models/staging/{{schema}}/{{schema}}.yml" # Where sources yml files will be generated
    models_destination: "models/staging/{{schema}}/{{relation}}.sql" # Where models sql files will be generated
    model_props_destination: "models/staging/{{schema}}/{{relation}}.yml" # Where models yml files will be generated
    update_strategy: ask # Action to perform when a property file already exists. Options: update, recreate, fail, ask (per file)
    templates_folder: ".dbt_coves/templates" # Folder where source generation jinja templates are located. Override default templates creating  source_props.yml, source_model_props.yml, and source_model.sql under this folder

  properties:
    destination: "{{model_folder_path}}/{{model_file_name}}.yml" # Where models yml files will be generated
    # You can specify a different path by declaring it explicitly, i.e.: "models/staging/{{model_file_name}}.yml"
    update-strategy: ask # Action to perform when a property file already exists. Options: update, recreate, fail, ask (per file)
<<<<<<< HEAD
    select: "models/staging/bays" # Filter model(s) to generate property file(s)
    exclude: "models/staging/bays/test_bay" # Filter model(s) to generate property file(s)
    selector: "selectors/bay_selector.yml" # Specify dbt selector for more complex model filtering
=======
    models: "models/" # Model(s) path where 'generate properties' will look for models for generation
>>>>>>> 360486ad

extract:
  airbyte:
    path: /config/workspace/load # Where json files will be generated
    host: http://airbyte-server # Airbyte's API hostname
    port: 8001 # Airbyte's API port
    dbt_list_args: --exclude source:dbt_artifacts # Extra dbt arguments: selectors, modifiers, etc

load:
  airbyte:
    path: /config/workspace/load
    host: http://airbyte-server
    port: 8001
    dbt_list_args: --exclude source:dbt_artifacts
    secrets_path: /config/workspace/secrets # Secret files location for Airbyte configuration
    secrets_manager: datacoves # Secret credentials provider (secrets_path OR secrets_manager should be used, can't load secrets locally and remotely at the same time)
    secrets_url: https://api.datacoves.localhost/service-credentials/airbyte # Secret credentials provider url
    secrets_token: AbCdEf123456 # Secret credentials provider token
```


## Override source generation templates

Customizing generated models and model properties requires placing
template files under the `.dbt-coves/templates` folder as follows:


### source_props.yml
This file is used to create the sources yml file

```yaml
version: 2

sources:
  - name: {{ relation.schema.lower() }}
{%- if source_database %}
    database: {{ source_database }}
{%- endif %}
    tables:
      - name: {{ relation.name.lower() }}
```


### source_model.sql
This file is used to create the staging model(sql) file

``` sql
with raw_source as (

    select
        parse_json(replace(_airbyte_data::string,'"NaN"', 'null')) as airbyte_data_clean,
        *
    from {% raw %}{{{% endraw %} source('{{ relation.schema.lower() }}', '{{ relation.name.lower() }}') {% raw %}}}{% endraw %}

),

final as (

    select
{%- if adapter_name == 'SnowflakeAdapter' %}
{%- for key, cols in nested.items() %}
  {%- for col in cols %}
        {{ key if key != '_airbyte_data' else 'airbyte_data_clean' }}:{{ '"' + col + '"' }}::varchar as {{ col.lower().replace(" ","_").replace(":","_").replace("(","_").replace(")","_").replace("-","_").replace("/","_") }}{% if not loop.last or columns %},{% endif %}
  {%- endfor %}
{%- endfor %}
{%- elif adapter_name == 'BigQueryAdapter' %}
{%- for key, cols in nested.items() %}
  {%- for col in cols %}
        cast({{ key }}.{{ col }} as string) as {{ col.lower().replace(" ","_").replace(":","_").replace("(","_").replace(")","_") }}{% if not loop.last or columns %},{% endif %}
  {%- endfor %}
{%- endfor %}
{%- elif adapter_name == 'RedshiftAdapter' %}
{%- for key, cols in nested.items() %}
  {%- for col in cols %}
        {{ key }}.{{ col }}::varchar as {{ col.lower().replace(" ","_").replace(":","_").replace("(","_").replace(")","_") }}{% if not loop.last or columns %},{% endif %}
  {%- endfor %}
{%- endfor %}
{%- endif %}
{%- for col in columns %}
        {{ '"' + col.name + '"' }} as {{ col.name.lower() }}{% if not loop.last %},{% endif %}
{%- endfor %}

    from raw_source

)

select * from final
```

### source_model_props.yml
This file is used to create the staging properties(yml) file

``` yaml
version: 2

models:
  - name: {{ model.lower() }}
    columns:
{%- for cols in nested.values() %}
  {%- for col in cols %}
      - name: {{ col.lower().replace(" ","_").replace(":","_").replace("(","_").replace(")","_").replace("-","_").replace("/","_") }}
  {%- endfor %}
{%- endfor %}
{%- for col in columns %}
      - name: {{ col.name.lower() }}
{%- endfor %}
```

### model_props.yml
This file is used to create the properties(yml) files for non-staging models

```yaml
version: 2

models:
  - name: {{ model.lower() }}
    columns:
{%- for col in columns %}
      - name: {{ col['id'] }}
      {%- if col['description'] %}
        description: "{{ col['description'] }}"
      {%- endif %}
{%- endfor %}
```
# Thanks

The project main structure was inspired by [dbt-sugar](https://github.com/bitpicky/dbt-sugar). Special thanks to [Bastien Boutonnet](https://github.com/bastienboutonnet) for the great work done.

# Authors

-   Sebastian Sassi [\@sebasuy](https://twitter.com/sebasuy) -- [Datacoves](https://datacoves.com/)
-   Noel Gomez [\@noel_g](https://twitter.com/noel_g) -- [Datacoves](https://datacoves.com/)
-   Bruno Antonellini -- [Datacoves](https://datacoves.com/)

# About

Learn more about [Datacoves](https://datacoves.com).


⚠️ **dbt-coves is still in development, make sure to test it for your dbt project version and DW before using in production and please submit any issues you find. We also welcome any contributions from the community**<|MERGE_RESOLUTION|>--- conflicted
+++ resolved
@@ -172,7 +172,6 @@
 # Action to perform when a property file already exists: 'update', 'recreate', 'fail', 'ask' (per file)
 ```
 
-<<<<<<< HEAD
 ```shell
 -s --select
 # Filter model(s) to generate property file(s)
@@ -190,14 +189,6 @@
 Note: `--select (or -s)`, `--exclude` and `--selector` work exactly as `dbt ls` selectors do. For usage details, visit [dbt list docs](https://docs.getdbt.com/reference/commands/list)
 
 ### Metadata
-=======
-```console
---model
-# Model(s) path where 'dbt ls' will look for models for generation, i.e: 'models/staging' or 'models/staging/my_model.sql'
-```
-
-### Source Metadata
->>>>>>> 360486ad
 
 dbt-coves supports the argument `--metadata` which allows users to specify a csv file containing field types and descriptions to be used when creating the staging models and property files.
 
@@ -289,13 +280,9 @@
     destination: "{{model_folder_path}}/{{model_file_name}}.yml" # Where models yml files will be generated
     # You can specify a different path by declaring it explicitly, i.e.: "models/staging/{{model_file_name}}.yml"
     update-strategy: ask # Action to perform when a property file already exists. Options: update, recreate, fail, ask (per file)
-<<<<<<< HEAD
     select: "models/staging/bays" # Filter model(s) to generate property file(s)
     exclude: "models/staging/bays/test_bay" # Filter model(s) to generate property file(s)
     selector: "selectors/bay_selector.yml" # Specify dbt selector for more complex model filtering
-=======
-    models: "models/" # Model(s) path where 'generate properties' will look for models for generation
->>>>>>> 360486ad
 
 extract:
   airbyte:
