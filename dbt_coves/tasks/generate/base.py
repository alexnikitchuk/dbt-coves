import csv
import re
from pathlib import Path

import questionary
import yaml
from questionary import Choice
from rich.console import Console
from slugify import slugify

from dbt_coves.tasks.base import BaseConfiguredTask
from dbt_coves.utils.jinja import get_render_output, render_template_file
from dbt_coves.utils.yaml import open_yaml, save_yaml

console = Console()


class BaseGenerateTask(BaseConfiguredTask):
    """
    Provides common functionality for all "Generate" sub tasks.
    """

    arg_parser = None
    NESTED_FIELD_TYPES = {
        "SnowflakeAdapter": "VARIANT",
        "BigQueryAdapter": "STRUCT",
        "RedshiftAdapter": "SUPER",
    }

    def __init__(self, *args, **kwargs):
        super().__init__(*args, **kwargs)
        self.metadata = None
        self.prop_files_created_by_dbtcoves = set()

    def get_schemas(self):

        # get schema names selectors
        schema_name_selectors = [schema.upper() for schema in self.get_config_value("schemas")]

        schema_wildcard_selectors = []
        for schema_name in schema_name_selectors:
            if "*" in schema_name:
                schema_wildcard_selectors.append(schema_name.replace("*", ".*"))

        schemas = [
            schema.upper()
            for schema in self.adapter.list_schemas(self.db)
            # TODO: fix this for different adapters
            if schema != "INFORMATION_SCHEMA"
        ]

        for schema in schemas:
            for selector in schema_wildcard_selectors:
                if re.search(selector, schema):
                    schema_name_selectors.append(schema)
                    break

        filtered_schemas = list(set(schemas).intersection(schema_name_selectors))
        if not filtered_schemas:
            schema_nlg = f"schema{'s' if len(schema_name_selectors) > 1 else ''}"
            console.print(
                f"Provided {schema_nlg} [u]{', '.join(schema_name_selectors)}[/u] not found in Database.\n"
            )

            filtered_schemas = self.select_schemas(schemas)

        return filtered_schemas

    def select_schemas(self, schemas):
        selected_schemas = questionary.checkbox(
            "Which schemas would you like to inspect?",
            choices=[
                Choice(schema, checked=True) if "RAW" in schema else Choice(schema)
                for schema in schemas
            ],
        ).ask()

        return selected_schemas

    def get_relations(self, filtered_schemas):
        rel_name_selectors = [relation.upper() for relation in self.get_config_value("relations")]
        rel_wildcard_selectors = []
        for rel_name in rel_name_selectors:
            if "*" in rel_name:
                rel_wildcard_selectors.append(rel_name.replace("*", ".*"))

        listed_relations = []
        for schema in filtered_schemas:
            listed_relations += self.adapter.list_relations(self.db, schema)

        for rel in listed_relations:
            for selector in rel_wildcard_selectors:
                if re.search(selector, rel.name):
                    rel_name_selectors.append(rel.name)
                    break

        intersected_rels = [
            relation for relation in listed_relations if relation.name in rel_name_selectors
        ]
        rels = (
            intersected_rels if rel_name_selectors and rel_name_selectors[0] else listed_relations
        )

        return rels

    def run(self) -> int:
        raise NotImplementedError()

    def get_metadata_map_key(self, row):
        map_key = f"{row['database'].lower()}-{row['schema'].lower()}-{row['relation'].lower()}-{row['column'].lower()}-{row.get('key', '').lower()}"
        return map_key

    def get_metadata_map_item(self, row):
        if row["description"] is None:
            row["description"] = ""
        data = {
            "type": row["type"],
            "description": row["description"].strip(),
        }
        return data

    def get_default_metadata_item(self, name, type="varchar", description=""):
        return {
            "name": name,
            "id": slugify(name, separator="_"),
            "type": type,
            "description": description,
        }

    def get_metadata(self):
        """
        If metadata path is configured, returns a dictionary with column keys and their corresponding values.
        If metadata is already set, do not load again and return the existing value.
        """
        path = self.get_config_value("metadata")

        if self.metadata:
            return self.metadata

        metadata_map = dict()
        if path:
            metadata_path = Path().joinpath(path)
            try:
                with open(metadata_path, "r") as csvfile:
                    rows = csv.DictReader(csvfile, skipinitialspace=True)
                    for row in rows:
                        try:
                            metadata_map[
                                self.get_metadata_map_key(row)
                            ] = self.get_metadata_map_item(row)
                        except KeyError as e:
                            raise Exception(
                                f"Key {e} not found in {path}. Please check this sample metadata file: https://raw.githubusercontent.com/datacoves/dbt-coves/main/sample_metadata.csv."
                            )
            except FileNotFoundError as e:
                raise Exception(f"Metadata file not found: {e}")

        self.metadata = metadata_map

        return metadata_map

    def get_config_value(self, key):
        return self.coves_config.integrated["generate"][self.args.task][key]

    def render_templates(self, relation, columns, destination, options=None, json_cols=None):
        destination.parent.mkdir(parents=True, exist_ok=True)
        context = self.get_templates_context(relation, columns, json_cols)
        self.render_templates_with_context(context, destination, options)

    def get_templates_context(self, relation, columns, json_cols=None):
        return {
            "relation": relation,
            "columns": self.get_metadata_columns(relation, columns),
            "nested": {},
            "adapter_name": self.adapter.__class__.__name__,
        }

    def get_metadata_columns(self, relation, cols):
        """
        Get metadata col
        """
        metadata = self.get_metadata()
        metadata_cols = []
        for col in cols:
            new_col = None
            if metadata:
                metadata_map_key_data = {
                    "database": relation.database,
                    "schema": relation.schema,
                    "relation": relation.name,
                    "column": col.name,
                }
                metadata_key = self.get_metadata_map_key(metadata_map_key_data)
                new_col = metadata.get(metadata_key)
                if new_col:
                    # FIXME: DRY this
                    new_col["name"] = col.name
                    new_col["id"] = slugify(col.name, separator="_")
            if not new_col:
                new_col = self.get_default_metadata_item(col.name, type=col.dtype)
            metadata_cols.append(new_col)
        return metadata_cols

    def new_object_exists_in_current_yml(
        self,
        current_yml,
        template,
        context,
        templates_folder,
        resource_type,
    ):
        new_yml = yaml.safe_load(
            get_render_output(
                template,
                context,
                templates_folder=templates_folder,
            )
        )
        resource_type_key = f"{resource_type}s"
        for new_obj in new_yml.get(resource_type_key):
            for curr_obj in current_yml.get(resource_type_key):
                if curr_obj.get("name") == new_obj.get("name"):
                    return new_obj
        return False

    def render_property_files(
        self,
        context,
        options,
        templates_folder,
        update_strategy,
        resource_type,
        yml_path,
        template,
    ):
        strategy_key_update_all = ""
        strategy_key_recreate_all = ""
        rel = context["relation"]

        context["model"] = rel.name.lower()
        strategy_key_update_all = f"{resource_type}_prop_update_all"
        strategy_key_recreate_all = f"{resource_type}_prop_recreate_all"
        if yml_path.exists():
            object_in_yml = False
            current_yml = open_yaml(yml_path)
            object_in_yml = self.new_object_exists_in_current_yml(
                current_yml,
                template,
                context,
                templates_folder,
                resource_type,
            )
            sel_action = None
            if object_in_yml:
                new_object_id = object_in_yml.get("name")
<<<<<<< HEAD
                if (
                    not options[strategy_key_recreate_all]
                    and not options[strategy_key_update_all]
                    and yml_path not in self.prop_files_created_by_dbtcoves
                ):
=======
                if not options[strategy_key_recreate_all] and not options[strategy_key_update_all]:
>>>>>>> eb451d8b
                    if update_strategy == "ask":
                        console.print(
                            f"{resource_type} [yellow][b]{new_object_id}[/b][/yellow] already exists in [b][yellow]{yml_path}[/b][/yellow]."
                        )
                        action = questionary.select(
                            "What would you like to do with it?",
                            choices=[
                                "Update",
                                "Update all",
                                "Recreate",
                                "Recreate all",
                                "Skip",
                                "Cancel",
                            ],
                            default="Update",
                        ).ask()
                        if action == "Recreate":
                            sel_action = "recreate"
                        elif action == "Recreate all":
                            options[strategy_key_recreate_all] = True
                            sel_action = "recreate"
                        elif action == "Update":
                            sel_action = "update"
                        elif action == "Update all":
                            options[strategy_key_update_all] = True
                            sel_action = "update"
                        elif action == "Skip":
                            return
                        elif action == "Cancel":
                            exit()
                    elif update_strategy == "update":
                        sel_action = "update"
                    elif update_strategy == "recreate":
                        sel_action = "recreate"
                    else:
                        console.print(f"Update strategy {update_strategy} not a valid option.")
                        exit()
                elif options[strategy_key_recreate_all]:
                    sel_action = "recreate"
                elif (
                    options[strategy_key_update_all]
                    or yml_path in self.prop_files_created_by_dbtcoves
                ):
                    sel_action = "update"
            else:
                sel_action = "create"
            self.modify_property_file(
                template,
                context,
                yml_path,
                current_yml,
                templates_folder,
                resource_type,
                sel_action,
            )
        else:
            self.render_property_file(template, context, yml_path, templates_folder)
            self.prop_files_created_by_dbtcoves.add(yml_path)
            # Property file {filepath} created
            console.print(f"Property file [green][b]{yml_path}[/b][/green] created")

    def update_object_properties(self, current_object, new_object, resource_type):
        if resource_type == "source":
            current_object = self.update_source_properties(current_object, new_object)
        if resource_type == "model":
            current_object = self.update_model_properties(current_object, new_object)
        return current_object

    def modify_property_file(
        self,
        template,
        context,
        yml_path,
        current_yml,
        templates_folder,
        resource_type,
        action,
    ):
        new_yml = yaml.safe_load(
            get_render_output(
                template,
                context,
                templates_folder=templates_folder,
            )
        )
        resource_type_key = resource_type + "s"
        new_object = new_yml.get(resource_type_key)[0]

        if action == "create":
            current_yml[resource_type_key].append(new_object)
        elif action == "recreate" or action == "update":
            for idx, curr_obj in enumerate(current_yml.get(resource_type_key)):
                if curr_obj.get("name") == new_object.get("name"):
                    if action == "recreate":
                        current_yml[resource_type_key][idx] = new_object
                    if action == "update":
                        current_yml[resource_type_key][idx] = self.update_object_properties(
                            curr_obj, new_object, resource_type
                        )

        # "{Model/Source} {name} created/recreated/updated on file {filepath}"
        console.print(
            f"{resource_type.capitalize()} [green][b]{new_object.get('name')}[/b][/green] {action}d on file [green][b]{yml_path}[/b][/green]"
        )

        save_yaml(yml_path, current_yml)

    def render_property_file(self, template, context, model_yml, templates_folder):
        model_yml.parent.mkdir(parents=True, exist_ok=True)
        render_template_file(
            template,
            context,
            model_yml,
            templates_folder=templates_folder,
        )

    def update_model_columns(self, columns_a: list, columns_b: list):
        model_a_column_names = [col.get("name") for col in columns_a]
        for new_column in columns_b:
            if new_column.get("name") in model_a_column_names:
                # If column exists in A, update it's description
                # and leave as-is to avoid overriding tests
                for current_column in columns_a:
                    if (current_column.get("name") == new_column.get("name")) and new_column.get(
                        "description"
                    ):
                        current_column["description"] = new_column.get("description")
            else:
                columns_a.append(new_column)

    def update_model_properties(self, model_a: dict, model_b: dict):
        if model_b.get("description"):
            model_a["description"] = model_b.get("description")
        self.update_model_columns(model_a.get("columns"), model_b.get("columns"))
        return model_a

    def update_source_tables(self, tables_a: list, tables_b: list):
        source_a_table_names = [table.get("name") for table in tables_a]
        for new_table in tables_b:
            if new_table.get("name") in source_a_table_names:
                # If table exists in A, update it's description and identifier
                # and leave as-is to avoid overriding tests
                for current_table in tables_a:
                    if current_table.get("name") == new_table.get("name"):
                        if new_table.get("description"):
                            current_table["description"] = new_table.get("description")
                        if new_table.get("identifier"):
                            current_table["identifier"] = new_table.get("identifier")
            else:
                tables_a.append(new_table)

    def update_source_properties(self, source_a: dict, source_b: dict):
        source_a["database"] = source_b.get("database")
        if source_b.get("schema"):
            source_a["schema"] = source_b.get("schema")
        self.update_source_tables(source_a.get("tables"), source_b.get("tables"))
        return source_a<|MERGE_RESOLUTION|>--- conflicted
+++ resolved
@@ -253,15 +253,11 @@
             sel_action = None
             if object_in_yml:
                 new_object_id = object_in_yml.get("name")
-<<<<<<< HEAD
                 if (
                     not options[strategy_key_recreate_all]
                     and not options[strategy_key_update_all]
                     and yml_path not in self.prop_files_created_by_dbtcoves
                 ):
-=======
-                if not options[strategy_key_recreate_all] and not options[strategy_key_update_all]:
->>>>>>> eb451d8b
                     if update_strategy == "ask":
                         console.print(
                             f"{resource_type} [yellow][b]{new_object_id}[/b][/yellow] already exists in [b][yellow]{yml_path}[/b][/yellow]."
