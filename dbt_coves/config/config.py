"""Holds config for dbt-coves."""

from pathlib import Path
from typing import Any, Dict, List, Optional

from pydantic import BaseModel

from dbt_coves.core.exceptions import MissingDbtProject
from dbt_coves.utils.flags import DbtCovesFlags
from dbt_coves.utils.log import LOGGER as logger
from dbt_coves.utils.yaml import open_yaml


class GeneratePropertiesModel(BaseModel):
    templates_folder: Optional[str] = ".dbt_coves/templates"
    metadata: Optional[str] = ""
    update_strategy: Optional[str] = "ask"
    destination: Optional[str] = "{{model_folder_path}}/{{model_file_name}}.yml"
    select: Optional[str] = ""
    exclude: Optional[str] = ""
    selector: Optional[str] = ""
    no_prompt: Optional[bool] = False


class GenerateSourcesModel(BaseModel):
    database: Optional[str] = ""
    select_relations: Optional[List[str]] = []
    schemas: Optional[List[str]] = []
    exclude_relations: Optional[List[str]] = []
    sources_destination: Optional[str] = "models/staging/{{schema}}/{{schema}}.yml"
    models_destination: Optional[str] = "models/staging/{{schema}}/{{relation}}.sql"
    model_props_destination: Optional[str] = "models/staging/{{schema}}/{{relation}}.yml"
    update_strategy: Optional[str] = "ask"
    templates_folder: Optional[str] = ".dbt_coves/templates"
    metadata: Optional[str] = ""
    no_prompt: Optional[bool] = False
    flatten_json_fields: Optional[str] = "ask"
    overwrite_staging_models: Optional[bool] = False
    skip_model_props: Optional[bool] = False


class GenerateMetadataModel(BaseModel):
    database: Optional[str] = ""
    schemas: Optional[List[str]] = []
    select_relations: Optional[List[str]] = []
    exclude_relations: Optional[List[str]] = []
    destination: Optional[str] = "metadata.csv"
    no_prompt: Optional[bool] = False


<<<<<<< HEAD
class GenerateAirflowDagsModel(BaseModel):
    from_path: Optional[str] = ""
    validate_operators: Optional[bool] = False
    generators_folder: Optional[str] = "dbt_coves.tasks.generate.airflow_generators"
    generator_params: Optional[Dict[str, Any]] = {}
    secrets_path: Optional[str] = ""
    secrets_manager: Optional[str] = ""
    secrets_url: Optional[str] = ""
    secrets_token: Optional[str] = ""
    secrets_project: Optional[str] = ""
    secrets_tags: Optional[str] = ""
    secrets_key: Optional[str] = ""
=======
class GenerateDocsModel(BaseModel):
    merge_deferred: Optional[bool] = False
    state: Optional[str] = ""
>>>>>>> 9be3641b


class GenerateModel(BaseModel):
    sources: Optional[GenerateSourcesModel] = GenerateSourcesModel()
    properties: Optional[GeneratePropertiesModel] = GeneratePropertiesModel()
    metadata: Optional[GenerateMetadataModel] = GenerateMetadataModel()
<<<<<<< HEAD
    airflow_dags: Optional[GenerateAirflowDagsModel] = GenerateAirflowDagsModel()
=======
    docs: Optional[GenerateDocsModel] = GenerateDocsModel()
>>>>>>> 9be3641b


class ExtractAirbyteModel(BaseModel):
    path: Optional[str] = ""
    host: Optional[str] = ""
    port: Optional[str] = ""


class ExtractFivetranModel(BaseModel):
    path: Optional[str] = ""
    api_key: Optional[str] = ""
    api_secret: Optional[str] = ""
    credentials: Optional[str] = ""


class LoadAirbyteModel(BaseModel):
    path: Optional[str] = ""
    host: Optional[str] = ""
    port: Optional[str] = ""
    secrets_path: Optional[str] = ""
    secrets_manager: Optional[str] = ""
    secrets_url: Optional[str] = ""
    secrets_token: Optional[str] = ""
    secrets_project: Optional[str] = ""
    secrets_tags: Optional[List[str]] = []
    secrets_key: Optional[str] = ""


class LoadFivetranModel(BaseModel):
    path: Optional[str] = ""
    api_key: Optional[str] = ""
    api_secret: Optional[str] = ""
    secrets_path: Optional[str] = ""
    credentials: Optional[str] = ""
    secrets_manager: Optional[str] = ""
    secrets_url: Optional[str] = ""
    secrets_token: Optional[str] = ""
    secrets_project: Optional[str] = ""
    secrets_tags: Optional[List[str]] = []
    secrets_key: Optional[str] = ""


class ExtractModel(BaseModel):
    airbyte: Optional[ExtractAirbyteModel] = ExtractAirbyteModel()
    fivetran: Optional[ExtractFivetranModel] = ExtractFivetranModel()


class LoadModel(BaseModel):
    airbyte: Optional[LoadAirbyteModel] = LoadAirbyteModel()
    fivetran: Optional[LoadFivetranModel] = LoadFivetranModel()


class SetupSshModel(BaseModel):
    open_ssl_public_key: Optional[bool] = False


class SetupGitModel(BaseModel):
    no_prompt: Optional[bool] = False


class SetupModel(BaseModel):
    ssh: Optional[SetupSshModel] = SetupSshModel()
    git: Optional[SetupGitModel] = SetupGitModel()


class RunDbtModel(BaseModel):
    command: Optional[str] = ""
    project_dir: Optional[str] = ""
    virtualenv: Optional[str] = ""
    cleanup: Optional[bool] = False


class ConfigModel(BaseModel):
    generate: Optional[GenerateModel] = GenerateModel()
    extract: Optional[ExtractModel] = ExtractModel()
    load: Optional[LoadModel] = LoadModel()
    setup: Optional[SetupModel] = SetupModel()
    dbt: Optional[RunDbtModel] = RunDbtModel()


class DbtCovesConfig:
    """dbt-coves configuration class."""

    DBT_COVES_CONFIG_FILEPATH = ".dbt_coves/config.yml"
    CLI_OVERRIDE_FLAGS = [
        "generate.properties.templates_folder",
        "generate.properties.metadata",
        "generate.properties.destination",
        "generate.properties.update_strategy",
        "generate.properties.select",
        "generate.properties.exclude",
        "generate.properties.selector",
        "generate.properties.no_prompt",
        "generate.sources.select_relations",
        "generate.sources.exclude_relations",
        "generate.sources.database",
        "generate.sources.schemas",
        "generate.sources.sources_destination",
        "generate.sources.models_destination",
        "generate.sources.model_props_destination",
        "generate.sources.update_strategy",
        "generate.sources.templates_folder",
        "generate.sources.metadata",
        "generate.sources.no_prompt",
        "generate.sources.flatten_json_fields",
        "generate.sources.overwrite_staging_models",
        "generate.sources.skip_model_props",
        "generate.metadata.database",
        "generate.metadata.schemas",
        "generate.metadata.select_relations",
        "generate.metadata.exclude_relations",
        "generate.metadata.destination",
        "generate.metadata.no_prompt",
<<<<<<< HEAD
        "generate.airflow_dags.from_path",
        "generate.airflow_dags.validate_operators",
        "generate.airflow_dags.generators_folder",
        "generate.airflow_dags.generator_params",
        "generate.airflow_dags.secrets_path",
        "generate.airflow_dags.secrets_manager",
        "generate.airflow_dags.secrets_url",
        "generate.airflow_dags.secrets_token",
        "generate.airflow_dags.secrets_project",
        "generate.airflow_dags.secrets_tags",
        "generate.airflow_dags.secrets_key",
=======
        "generate.docs.merge_deferred",
        "generate.docs.state",
>>>>>>> 9be3641b
        "extract.airbyte.path",
        "extract.airbyte.host",
        "extract.airbyte.port",
        "load.airbyte.path",
        "load.airbyte.host",
        "load.airbyte.port",
        "load.airbyte.secrets_path",
        "load.airbyte.secrets_manager",
        "load.airbyte.secrets_url",
        "load.airbyte.secrets_token",
        "load.airbyte.secrets_project",
        "load.airbyte.secrets_tags",
        "load.airbyte.secrets_key",
        "setup.ssh.open_ssl_public_key",
        "setup.git.no_prompt",
        "dbt.command",
        "dbt.project_dir",
        "dbt.virtualenv",
        "dbt.cleanup",
        "extract.fivetran.path",
        "extract.fivetran.api_key",
        "extract.fivetran.api_secret",
        "extract.fivetran.credentials",
        "load.fivetran.path",
        "load.fivetran.api_key",
        "load.fivetran.api_secret",
        "load.fivetran.secrets_path",
        "load.fivetran.credentials",
        "load.fivetran.secrets_manager",
        "load.fivetran.secrets_url",
        "load.fivetran.secrets_token",
        "load.fivetran.secrets_project",
        "load.fivetran.secrets_tags",
        "load.fivetran.secrets_key",
    ]

    def __init__(self, flags: DbtCovesFlags) -> None:
        """Constructor for DbtCovesConfig.

        Args:
            flags (DbtCovesFlags): consumed flags from DbtCovesFlags object.
        """
        self._flags = flags
        self._task = self._flags.task
        self._config_path = self._flags.config_path
        self._config = ConfigModel()

    @property
    def integrated(self):
        """
        Returns the values read from the config file plus the overrides from cli flags
        """
        config_copy = self._config.dict()

        for value in self.CLI_OVERRIDE_FLAGS:
            path_items = value.split(".")
            target = config_copy
            source = self._flags
            for item in path_items[:-1]:
                target = target[item]
                source = source.get(item, {}) if type(source) == dict else getattr(source, item)
            key = path_items[-1]
            if source.get(key):
                target[key] = source[key]
        return config_copy

    def load_and_validate_config_yaml(self) -> None:
        if self._config_path:
            yaml_dict = open_yaml(self._config_path) or {}

            # use pydantic to shape and validate
            self._config = ConfigModel(**yaml_dict)

    def validate_dbt_project(self):
        if not self._flags.task_cls.needs_dbt_project:
            return True
        if self._flags.project_dir:
            dbt_project = Path(self._flags.project_dir).joinpath("dbt_project.yml")
        else:
            dbt_project = Path().joinpath("dbt_project.yml")
        return dbt_project.exists()

    def locate_config(self) -> None:
        # If path is relative to cwd
        if self._config_path == Path(str()):
            logger.debug("Trying to find .dbt_coves in current folder")

            config_path = Path().joinpath(self.DBT_COVES_CONFIG_FILEPATH)
            if config_path.exists():
                coves_config_dir = config_path
                logger.debug(f"{coves_config_dir} exists and was retreived.")
                self._config_path = coves_config_dir

    def load_config(self) -> None:
        is_project_valid = self.validate_dbt_project()
        if is_project_valid:
            self.locate_config()
        else:
            raise MissingDbtProject()
        try:
            self.load_and_validate_config_yaml()
            logger.debug(f"Config model dict: {self._config.dict()}")
        except FileNotFoundError:
            logger.debug("Config file not found")

    @classmethod
    def get_config_folder(cls, workspace_path=None, mandatory=True):
        if not workspace_path:
            workspace_path = Path.cwd()
        config_folders = [path for path in Path(workspace_path).rglob("**/.dbt_coves/")]
        if not config_folders:
            if mandatory:
                raise Exception("No .dbt_coves folder found in workspace")
            else:
                return None
        else:
            return config_folders[0]<|MERGE_RESOLUTION|>--- conflicted
+++ resolved
@@ -48,7 +48,11 @@
     no_prompt: Optional[bool] = False
 
 
-<<<<<<< HEAD
+class GenerateDocsModel(BaseModel):
+    merge_deferred: Optional[bool] = False
+    state: Optional[str] = ""
+
+
 class GenerateAirflowDagsModel(BaseModel):
     from_path: Optional[str] = ""
     validate_operators: Optional[bool] = False
@@ -61,22 +65,14 @@
     secrets_project: Optional[str] = ""
     secrets_tags: Optional[str] = ""
     secrets_key: Optional[str] = ""
-=======
-class GenerateDocsModel(BaseModel):
-    merge_deferred: Optional[bool] = False
-    state: Optional[str] = ""
->>>>>>> 9be3641b
 
 
 class GenerateModel(BaseModel):
     sources: Optional[GenerateSourcesModel] = GenerateSourcesModel()
     properties: Optional[GeneratePropertiesModel] = GeneratePropertiesModel()
     metadata: Optional[GenerateMetadataModel] = GenerateMetadataModel()
-<<<<<<< HEAD
+    docs: Optional[GenerateDocsModel] = GenerateDocsModel()
     airflow_dags: Optional[GenerateAirflowDagsModel] = GenerateAirflowDagsModel()
-=======
-    docs: Optional[GenerateDocsModel] = GenerateDocsModel()
->>>>>>> 9be3641b
 
 
 class ExtractAirbyteModel(BaseModel):
@@ -190,7 +186,8 @@
         "generate.metadata.exclude_relations",
         "generate.metadata.destination",
         "generate.metadata.no_prompt",
-<<<<<<< HEAD
+        "generate.docs.merge_deferred",
+        "generate.docs.state",
         "generate.airflow_dags.from_path",
         "generate.airflow_dags.validate_operators",
         "generate.airflow_dags.generators_folder",
@@ -202,10 +199,6 @@
         "generate.airflow_dags.secrets_project",
         "generate.airflow_dags.secrets_tags",
         "generate.airflow_dags.secrets_key",
-=======
-        "generate.docs.merge_deferred",
-        "generate.docs.state",
->>>>>>> 9be3641b
         "extract.airbyte.path",
         "extract.airbyte.host",
         "extract.airbyte.port",
